import React, {useState} from 'react';
import {
  View,
  Text,
  StyleSheet,
  ScrollView,
  ActivityIndicator,
<<<<<<< HEAD
  TouchableOpacity,
  StatusBar,
} from 'react-native';
=======
  Button,
  Platform,
} from 'react-native';
import PermissionButton from '../components/permissionBtn';
import {PermissionType} from '../services/permissions/initPermissions';
import {initDatabase, getPrayerTimes} from '../services/db';
import {PrayerTimes as PrayerTimesFromDB} from '../models/PrayerTimes';
import DateSelector from '../components/DateSelector';

>>>>>>> 5fc3d0d8
import {useNavigation} from '@react-navigation/native';
import {NativeStackNavigationProp} from '@react-navigation/native-stack';
import {RootStackParamList} from '../../App';
import {typography} from '../utils/typography';
import {colors} from '../utils/theme';

// Import new components
import Header from '../components/Header';
import PrayerTimeCards from '../components/PrayerTimeCards';
import DailyTasksSelector from '../components/DailyTasksSelector';
import MonthlyChallengeSelector from '../components/PrayerWidgets/MonthlyTaskSelector';

// Dummy prayer times data to match the image
const DUMMY_PRAYER_TIMES = [
  {name: 'fajr', displayName: 'Fajr', time: '04:41', isActive: false},
  {name: 'dhuhr', displayName: 'Dhuhr', time: '12:10', isActive: false},
  {name: 'asr', displayName: 'Asr', time: '03:23', isActive: false},
  {name: 'maghrib', displayName: 'Maghrib', time: '06:20', isActive: true},
  {name: 'isha', displayName: 'Isha', time: '07:30', isActive: false},
];

type PrayerTimeScreenNavigationProp = NativeStackNavigationProp<
  RootStackParamList,
  'MainApp'
>;

const PrayerTimeScreen = () => {
  const [isLoading, setIsLoading] = useState(false);
  const navigation = useNavigation<PrayerTimeScreenNavigationProp>();
  const [selectedDate, setSelectedDate] = useState(getCurrentDateString());
  const [dbInitialized, setDbInitialized] = useState(false);

<<<<<<< HEAD
  // Format prayer times for the cards component
  const formatPrayerTimesForCards = () => {
    return DUMMY_PRAYER_TIMES.map(prayer => ({
      name: prayer.name.toLowerCase(),
      displayName: prayer.displayName,
      time: prayer.time,
      isActive: prayer.isActive,
    }));
  };

  return (
    <View style={styles.safeArea}>
      <StatusBar
        barStyle="light-content"
        backgroundColor="transparent"
        translucent={true}
      />
      <ScrollView style={styles.scrollContainer}>
        {/* Header with user profile and mosque info */}
        <Header
          location="Colombo, Sri Lanka"
          userName="Mohamed Hijaz"
          mosqueName="Masjid Ul Jabbar Jumma Masjid"
          mosqueLocation="Gothatuwa"
          avatarImage={require('../assets/images/profile.png')} // Optional: add your local image
        />{' '}
=======
  // Initialize database when component mounts
  useEffect(() => {
    const initDb = async () => {
      try {
        await initDatabase();
        setDbInitialized(true);
      } catch (err) {
        console.error('Failed to initialize database:', err);
        setError(
          `Database initialization failed: ${
            err instanceof Error ? err.message : String(err)
          }`,
        );
      }
    };

    initDb();
  }, []);

  // Load prayer times when database is initialized or selected date changes
  useEffect(() => {
    if (dbInitialized) {
      loadPrayerTimes(selectedDate);
    }
  }, [dbInitialized, selectedDate]);

  const loadPrayerTimes = async (dateStr: string = selectedDate) => {
    setIsLoading(true);
    setError(null);
    try {
      const dbData = (await getPrayerTimes(
        dateStr,
      )) as PrayerTimesFromDB | null;

      if (dbData) {
        const now = new Date();
        let nextPrayerFound = false;

        // Only show next prayer indicator for today's date
        const isToday = dateStr === getCurrentDateString();

        const processedTimes = PRAYER_DEFINITIONS.map((prayerDef, index) => {
          const prayerTime24 = dbData[
            prayerDef.key as keyof PrayerTimesFromDB
          ] as string | undefined;

          let isThisNext = false;
          if (prayerTime24 && !nextPrayerFound && isToday) {
            const [hours, minutes] = prayerTime24.split(':').map(Number);
            const prayerDateTime = new Date(now); // Use current date
            prayerDateTime.setHours(hours, minutes, 0, 0);

            if (prayerDateTime > now) {
              isThisNext = true;
              nextPrayerFound = true;
            }
          }

          return {
            id: String(index + 1),
            name: prayerDef.displayName,
            time: formatTo12Hour(prayerTime24),
            isNext: isThisNext,
          };
        });
        setPrayerTimes(processedTimes);
      } else {
        setError(
          `No prayer times found for ${dateStr}. Please add them using the Database Test Screen or ensure your data source is configured.`,
        );
        setPrayerTimes([]);
      }
    } catch (err) {
      console.error('Failed to fetch prayer times:', err);
      setError(
        `Failed to load prayer times: ${
          err instanceof Error ? err.message : String(err)
        }`,
      );
      setPrayerTimes([]);
    } finally {
      setIsLoading(false);
    }
  };

  const handleDateChange = (newDate: string) => {
    setSelectedDate(newDate);
  };

  return (
    <SafeAreaView style={styles.safeArea}>
      <View style={styles.container}>
        <Text style={styles.title}>Prayer Times</Text>{' '}
        <View style={styles.dateSelector}>
          <DateSelector
            selectedDate={selectedDate}
            onDateChange={handleDateChange}
          />
        </View>
        <View style={{marginVertical: 10}}>
          <Button
            title="Go to Database Test"
            onPress={() => navigation.navigate('DatabaseTest')}
          />
          <Button
            title="Go to Call Screen"
            onPress={() => navigation.navigate('CallScreen')}
          />
        </View>
        <View style={{marginVertical: 10}}>
          <Button
            title="Refresh Times"
            onPress={() => loadPrayerTimes(selectedDate)}
          />
        </View>
        <View style={{marginBottom: 20}}>
          <PermissionButton
            permissionType={PermissionType.LOCATION}
            buttonText="Allow Location Access"
            onPermissionGranted={() => console.log('Location granted!')}
          />

          {Platform.OS === 'android' && (
            <>
              <PermissionButton
                permissionType={PermissionType.SYSTEM_ALERT_WINDOW}
                buttonText="Allow System Alert Window"
                onPermissionGranted={() =>
                  console.log('System Alert Window granted!')
                }
              />

              <PermissionButton
                permissionType={PermissionType.DND_ACCESS}
                buttonText="Allow Do Not Disturb Access"
                onPermissionGranted={() => console.log('DND Access granted!')}
              />
            </>
          )}
        </View>
>>>>>>> 5fc3d0d8
        {isLoading ? (
          <ActivityIndicator
            size="large"
            color={colors.accent}
            style={styles.loader}
          />
        ) : (
          <View style={styles.container}>
            {/* Prayer Time Cards */}
            <PrayerTimeCards prayers={DUMMY_PRAYER_TIMES} />

            {/* New Today Section */}
            <View style={styles.sectionHeader}>
              <Text style={styles.sectionTitle}>Daily Reminders</Text>
              <TouchableOpacity>
                <Text style={styles.seeAllText}>See All</Text>
              </TouchableOpacity>
            </View>

            {/* Empty cards placeholder */}
            <View style={styles.emptyCardsRow}>
              <View style={styles.emptyCard} />
              <View style={styles.emptyCard} />
            </View>

            {/* Section Header for Tasks */}
            <DailyTasksSelector />

            {/* Monthly Challenge Cards */}
            <MonthlyChallengeSelector />

            {/* Tasks Progress */}
            {/* <View style={styles.tasksSection}>
              {' '}
              <TaskProgressItem
                title="Fajr Jamath Today"
                current={16}
                total={30}
                color={colors.emerald}
              />{' '}
              <TaskProgressItem
                title="Quran Thilawath Today"
                current={19}
                total={30}
                color={colors.jade}
              />{' '}
              <TaskProgressItem
                title="Isthighfar Today"
                current={16}
                total={30}
                color={colors.success}
                completed={true}
              />{' '}
              <TaskProgressItem
                title="Zikr Today"
                current={16}
                total={30}
                color={colors.accent}
              />
            </View> */}
          </View>
        )}
      </ScrollView>
    </View>
  );
};

const styles = StyleSheet.create({
  safeArea: {
    flex: 1,
    backgroundColor: colors.background.profilebg,
    paddingTop: 20,
    marginBottom: 80,
  },
  scrollContainer: {
    flex: 1,
  },
  container: {
    flex: 1,
    backgroundColor: '#FFFFFF',
    borderTopLeftRadius: 30,
    borderTopRightRadius: 30,
    paddingHorizontal: 16,
    paddingTop: 14,
    overflow: 'hidden',
  },
  loader: {
    marginTop: 40,
  },
<<<<<<< HEAD
  errorText: {
    ...typography.body,
    textAlign: 'center',
    color: 'red',
    marginVertical: 20,
    paddingHorizontal: 20,
=======
  dateSelector: {
    marginBottom: 15,
  },
  listContentContainer: {
    paddingBottom: 20,
>>>>>>> 5fc3d0d8
  },
  sectionHeader: {
    flexDirection: 'row',
    justifyContent: 'space-between',
    alignItems: 'center',
    paddingHorizontal: 16,
    marginVertical: 16,
  },
  sectionTitle: {
    ...typography.h3,
    color: colors.primary,
  },
  seeAllText: {
    ...typography.bodyMedium,
    color: colors.primary,
  },
  emptyCardsRow: {
    flexDirection: 'row',
    justifyContent: 'space-between',
    paddingHorizontal: 16,
    marginBottom: 16,
  },
  emptyCard: {
    height: 240,
    width: '48%',
    backgroundColor: '#fff',
    borderRadius: 15,
    shadowColor: '#000',
    shadowOffset: {width: 0, height: 2},
    shadowOpacity: 0.1,
    shadowRadius: 4,
    elevation: 2,
  },
  statsCardsRow: {
    flexDirection: 'row',
    paddingHorizontal: 10,
    marginBottom: 12,
  },
  tasksSection: {
    paddingHorizontal: 16,
    paddingBottom: 20,
    marginTop: 8,
  },
});

export default PrayerTimeScreen;

//  <View style={styles.statsCardsRow}>
//               Challenge 40 Card
//               <Challenge40Card
//                 title="Challenge 40"
//                 subtitle="Fajr"
//                 current={134}
//                 total={175}
//                 backgroundColor={colors.background.surface}
//                 progressColor={colors.primary}
//                 textColor={colors.primary}
//               />

//               Wake up Calls Card
//               <StatsCard
//                 title="Wake up Calls"
//                 stats={[
//                   {label: 'Called', value: 5},
//                   {label: 'Cancelled', value: 3},
//                   {label: 'Confirmed', value: 2},
//                 ]}
//                 backgroundColor={colors.background.light}
//                 showDividers={true}
//                 dividerColor={colors.background.surface}
//               />
//             </View>

{
  /* Second Row of Stats Cards */
}
// <View style={styles.statsCardsRow}>
//   {/* Personal Meeting Card */}
//   <StatsCard
//     title="Personal Meeting"
//     stats={[
//       {label: 'Assigned', value: 5},
//       {label: 'Visited', value: 4},
//       {label: 'Remaining', value: 2},
//     ]}
//     backgroundColor={colors.background.surface}
//     showDividers={false}
//   />

//   {/* Zikr Card */}
//   <ZikrCounter todayCount={267} totalCount={23000} />
// </View><|MERGE_RESOLUTION|>--- conflicted
+++ resolved
@@ -5,21 +5,10 @@
   StyleSheet,
   ScrollView,
   ActivityIndicator,
-<<<<<<< HEAD
   TouchableOpacity,
   StatusBar,
 } from 'react-native';
-=======
-  Button,
-  Platform,
-} from 'react-native';
-import PermissionButton from '../components/permissionBtn';
-import {PermissionType} from '../services/permissions/initPermissions';
-import {initDatabase, getPrayerTimes} from '../services/db';
-import {PrayerTimes as PrayerTimesFromDB} from '../models/PrayerTimes';
-import DateSelector from '../components/DateSelector';
-
->>>>>>> 5fc3d0d8
+
 import {useNavigation} from '@react-navigation/native';
 import {NativeStackNavigationProp} from '@react-navigation/native-stack';
 import {RootStackParamList} from '../../App';
@@ -52,7 +41,7 @@
   const [selectedDate, setSelectedDate] = useState(getCurrentDateString());
   const [dbInitialized, setDbInitialized] = useState(false);
 
-<<<<<<< HEAD
+
   // Format prayer times for the cards component
   const formatPrayerTimesForCards = () => {
     return DUMMY_PRAYER_TIMES.map(prayer => ({
@@ -79,148 +68,7 @@
           mosqueLocation="Gothatuwa"
           avatarImage={require('../assets/images/profile.png')} // Optional: add your local image
         />{' '}
-=======
-  // Initialize database when component mounts
-  useEffect(() => {
-    const initDb = async () => {
-      try {
-        await initDatabase();
-        setDbInitialized(true);
-      } catch (err) {
-        console.error('Failed to initialize database:', err);
-        setError(
-          `Database initialization failed: ${
-            err instanceof Error ? err.message : String(err)
-          }`,
-        );
-      }
-    };
-
-    initDb();
-  }, []);
-
-  // Load prayer times when database is initialized or selected date changes
-  useEffect(() => {
-    if (dbInitialized) {
-      loadPrayerTimes(selectedDate);
-    }
-  }, [dbInitialized, selectedDate]);
-
-  const loadPrayerTimes = async (dateStr: string = selectedDate) => {
-    setIsLoading(true);
-    setError(null);
-    try {
-      const dbData = (await getPrayerTimes(
-        dateStr,
-      )) as PrayerTimesFromDB | null;
-
-      if (dbData) {
-        const now = new Date();
-        let nextPrayerFound = false;
-
-        // Only show next prayer indicator for today's date
-        const isToday = dateStr === getCurrentDateString();
-
-        const processedTimes = PRAYER_DEFINITIONS.map((prayerDef, index) => {
-          const prayerTime24 = dbData[
-            prayerDef.key as keyof PrayerTimesFromDB
-          ] as string | undefined;
-
-          let isThisNext = false;
-          if (prayerTime24 && !nextPrayerFound && isToday) {
-            const [hours, minutes] = prayerTime24.split(':').map(Number);
-            const prayerDateTime = new Date(now); // Use current date
-            prayerDateTime.setHours(hours, minutes, 0, 0);
-
-            if (prayerDateTime > now) {
-              isThisNext = true;
-              nextPrayerFound = true;
-            }
-          }
-
-          return {
-            id: String(index + 1),
-            name: prayerDef.displayName,
-            time: formatTo12Hour(prayerTime24),
-            isNext: isThisNext,
-          };
-        });
-        setPrayerTimes(processedTimes);
-      } else {
-        setError(
-          `No prayer times found for ${dateStr}. Please add them using the Database Test Screen or ensure your data source is configured.`,
-        );
-        setPrayerTimes([]);
-      }
-    } catch (err) {
-      console.error('Failed to fetch prayer times:', err);
-      setError(
-        `Failed to load prayer times: ${
-          err instanceof Error ? err.message : String(err)
-        }`,
-      );
-      setPrayerTimes([]);
-    } finally {
-      setIsLoading(false);
-    }
-  };
-
-  const handleDateChange = (newDate: string) => {
-    setSelectedDate(newDate);
-  };
-
-  return (
-    <SafeAreaView style={styles.safeArea}>
-      <View style={styles.container}>
-        <Text style={styles.title}>Prayer Times</Text>{' '}
-        <View style={styles.dateSelector}>
-          <DateSelector
-            selectedDate={selectedDate}
-            onDateChange={handleDateChange}
-          />
-        </View>
-        <View style={{marginVertical: 10}}>
-          <Button
-            title="Go to Database Test"
-            onPress={() => navigation.navigate('DatabaseTest')}
-          />
-          <Button
-            title="Go to Call Screen"
-            onPress={() => navigation.navigate('CallScreen')}
-          />
-        </View>
-        <View style={{marginVertical: 10}}>
-          <Button
-            title="Refresh Times"
-            onPress={() => loadPrayerTimes(selectedDate)}
-          />
-        </View>
-        <View style={{marginBottom: 20}}>
-          <PermissionButton
-            permissionType={PermissionType.LOCATION}
-            buttonText="Allow Location Access"
-            onPermissionGranted={() => console.log('Location granted!')}
-          />
-
-          {Platform.OS === 'android' && (
-            <>
-              <PermissionButton
-                permissionType={PermissionType.SYSTEM_ALERT_WINDOW}
-                buttonText="Allow System Alert Window"
-                onPermissionGranted={() =>
-                  console.log('System Alert Window granted!')
-                }
-              />
-
-              <PermissionButton
-                permissionType={PermissionType.DND_ACCESS}
-                buttonText="Allow Do Not Disturb Access"
-                onPermissionGranted={() => console.log('DND Access granted!')}
-              />
-            </>
-          )}
-        </View>
->>>>>>> 5fc3d0d8
+
         {isLoading ? (
           <ActivityIndicator
             size="large"
@@ -310,20 +158,13 @@
   loader: {
     marginTop: 40,
   },
-<<<<<<< HEAD
   errorText: {
     ...typography.body,
     textAlign: 'center',
     color: 'red',
     marginVertical: 20,
     paddingHorizontal: 20,
-=======
-  dateSelector: {
-    marginBottom: 15,
-  },
-  listContentContainer: {
-    paddingBottom: 20,
->>>>>>> 5fc3d0d8
+
   },
   sectionHeader: {
     flexDirection: 'row',
