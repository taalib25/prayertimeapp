--- conflicted
+++ resolved
@@ -1,27 +1,9 @@
-<<<<<<< HEAD
-import React, { useState, useEffect, useCallback } from 'react';
-import {
-  SafeAreaView,
-  StatusBar,
-  View,
-  useColorScheme,
-  StyleSheet,
-} from 'react-native';
-import AsyncStorage from '@react-native-async-storage/async-storage';
-import { Colors } from 'react-native/Libraries/NewAppScreen';
-import {
-  NavigationContainer,
-  NavigationContainerRef,
-} from '@react-navigation/native';
-import { createNativeStackNavigator } from '@react-navigation/native-stack';
-=======
 import React, {useState, useEffect} from 'react';
 import {SafeAreaView, StatusBar, View, useColorScheme, StyleSheet, AppState} from 'react-native';
 import AsyncStorage from '@react-native-async-storage/async-storage';
 import {Colors} from 'react-native/Libraries/NewAppScreen';
 import {NavigationContainer, NavigationContainerRef} from '@react-navigation/native';
 import {createNativeStackNavigator} from '@react-navigation/native-stack';
->>>>>>> 3b143fc7
 
 // Screens
 import SplashScreen from './src/screens/SplashScreen';
@@ -39,19 +21,6 @@
 import DatabaseScreen from './src/screens/DatabaseScreen';
 
 // Services & Context
-<<<<<<< HEAD
-import { DatabaseProvider } from './src/services/db/databaseProvider';
-import { AuthProvider, useAuth } from './src/contexts/AuthContext';
-import { initializePrayerTimesDatabase } from './src/services/db/dbInitalizer';
-import {
-  initializeUserBackgroundTasks,
-  checkBackgroundTasksHealth,
-} from './src/services/backgroundTasks';
-import PermissionInitializer from './src/services/PermissionInitializer';
-import { colors } from './src/utils/theme';
-import FeedsScreen from './src/screens/FeedsScreen';
-import DatabaseScreen from './src/screens/DatabaseScreen';
-=======
 import {DatabaseProvider} from './src/services/db/databaseProvider';
 import {AuthProvider, useAuth} from './src/contexts/AuthContext';
 import {colors} from './src/utils/theme';
@@ -59,13 +28,12 @@
 import NotificationService from './src/services/notifications/notificationServices';
 import PermissionInitializer from './src/services/PermissionInitializer';
 
->>>>>>> 3b143fc7
 // Types
 export type RootStackParamList = {
   Onboarding: undefined;
   Login: undefined;
   Register: undefined;
-  OTP: { email: string; username?: string; password?: string };
+  OTP: {email: string; username?: string; password?: string};
   MainApp: undefined;
   DatabaseScreen: undefined;
   PrayerChallenge: undefined;
@@ -95,15 +63,6 @@
 
 // Main App Navigator Component
 function AppNavigator() {
-<<<<<<< HEAD
-  const { isAuthenticated, isLoading, checkAuthState } = useAuth();
-  const [hasSeenOnboarding, setHasSeenOnboarding] = useState<boolean | null>(
-    null,
-  );
-  const [isCheckingOnboarding, setIsCheckingOnboarding] = useState(true);
-  const [showingSplash, setShowingSplash] = useState(true);
-  const [isAuthChecked, setIsAuthChecked] = useState(false);
-=======
   const {isAuthenticated, isLoading, checkAuthState} = useAuth();
   const [appState, setAppState] = useState({
     showingSplash: true,
@@ -112,7 +71,6 @@
     isNotificationInitialized: false,
   });
   const [scheduledCount, setScheduledCount] = useState(0);
->>>>>>> 3b143fc7
 
   // Initialize app on mount
   useEffect(() => {
@@ -301,19 +259,12 @@
   return (
     <NavigationContainer ref={navigationRef}>
       <Stack.Navigator screenOptions={screenOptions}>
-<<<<<<< HEAD
-        {!hasSeenOnboarding ? (
-          // Onboarding Flow
-          <Stack.Screen name="Onboarding" options={{ gestureEnabled: false }}>
-            {props => (
-=======
        
         {!appState.hasSeenOnboarding ? (
           <Stack.Screen 
             name="Onboarding" 
             options={{gestureEnabled: false}}
             children={({navigation}) => (
->>>>>>> 3b143fc7
               <OnboardingScreen
                 navigation={navigation}
                 onOnboardingComplete={handleOnboardingFinish}
@@ -360,16 +311,9 @@
       <AuthProvider>
         <SafeAreaView style={styles.container}>
           <StatusBar
-<<<<<<< HEAD
-            backgroundColor="#F5F5F5"
-            translucent={true}
-            hidden={true}
-            showHideTransition={'fade'}
-=======
             barStyle={isDarkMode ? 'light-content' : 'dark-content'}
             backgroundColor="transparent"
             translucent
->>>>>>> 3b143fc7
           />
           <AppNavigator />
         </SafeAreaView>
