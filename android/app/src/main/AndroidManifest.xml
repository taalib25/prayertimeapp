--- conflicted
+++ resolved
@@ -35,14 +35,10 @@
       android:icon="@mipmap/ic_launcher"
       android:roundIcon="@mipmap/ic_launcher_round"
       android:allowBackup="false"
-<<<<<<< HEAD
       android:theme="@style/SplashTheme">
-=======
-      android:theme="@style/AppTheme"
       android:supportsRtl="true">
       
       <!-- Main activity -->
->>>>>>> 5fc3d0d8
       <activity
         android:name=".MainActivity"
         android:label="@string/app_name"
