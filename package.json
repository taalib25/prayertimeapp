{
  "name": "prayer_app",
  "version": "0.0.1",
  "private": true,
  "scripts": {
    "android": "react-native run-android",
    "ios": "react-native run-ios",
    "lint": "eslint .",
    "start": "react-native start",
    "test": "jest"
  },
  "dependencies": {
    "@notifee/react-native": "^9.1.8",
    "@react-native-async-storage/async-storage": "^2.1.2",
<<<<<<< HEAD
    "@react-native-community/blur": "^4.4.1",
    "@react-navigation/bottom-tabs": "^7.3.14",
=======
    "@react-native-community/datetimepicker": "^8.3.0",
>>>>>>> 5fc3d0d8
    "@react-navigation/native": "^7.1.9",
    "@react-navigation/native-stack": "^7.3.13",
    "android": "^0.0.8",
    "react": "19.0.0",
    "react-native": "0.79.2",
<<<<<<< HEAD
    "react-native-gesture-handler": "^2.25.0",
    "react-native-otp-entry": "^1.8.4",
    "react-native-pager-view": "^6.8.1",
=======
    "react-native-background-fetch": "^4.2.8",
    "react-native-immediate-phone-call": "^2.0.0",
>>>>>>> 5fc3d0d8
    "react-native-permissions": "^5.4.0",
    "react-native-progress": "^5.0.1",
    "react-native-reanimated": "^3.17.5",
    "react-native-safe-area-context": "^5.4.0",
    "react-native-screens": "^4.10.0",
<<<<<<< HEAD
    "react-native-sqlite-storage": "npm:@boltcode/react-native-sqlite-storage",
    "react-native-svg": "^15.12.0",
    "react-native-svg-transformer": "^1.5.1",
    "react-native-vector-icons": "^10.2.0",
    "zod": "^3.25.46"
=======
    "react-native-sound-player": "^0.14.5",
    "react-native-sqlite-storage": "npm:@boltcode/react-native-sqlite-storage",
    "react-native-tts": "^4.1.1"
>>>>>>> 5fc3d0d8
  },
  "devDependencies": {
    "@babel/core": "^7.25.2",
    "@babel/preset-env": "^7.25.3",
    "@babel/runtime": "^7.25.0",
    "@react-native-community/cli": "18.0.0",
    "@react-native-community/cli-platform-android": "18.0.0",
    "@react-native-community/cli-platform-ios": "18.0.0",
    "@react-native/babel-preset": "0.79.2",
    "@react-native/eslint-config": "0.79.2",
    "@react-native/metro-config": "0.79.2",
    "@react-native/typescript-config": "0.79.2",
    "@types/jest": "^29.5.13",
    "@types/react": "^19.0.0",
    "@types/react-native-sqlite-storage": "^6.0.5",
    "@types/react-test-renderer": "^19.0.0",
    "eslint": "^8.19.0",
    "jest": "^29.6.3",
    "prettier": "2.8.8",
    "react-test-renderer": "19.0.0",
    "typescript": "5.0.4"
  },
  "engines": {
    "node": ">=18"
  }
}<|MERGE_RESOLUTION|>--- conflicted
+++ resolved
@@ -12,41 +12,29 @@
   "dependencies": {
     "@notifee/react-native": "^9.1.8",
     "@react-native-async-storage/async-storage": "^2.1.2",
-<<<<<<< HEAD
     "@react-native-community/blur": "^4.4.1",
     "@react-navigation/bottom-tabs": "^7.3.14",
-=======
-    "@react-native-community/datetimepicker": "^8.3.0",
->>>>>>> 5fc3d0d8
     "@react-navigation/native": "^7.1.9",
     "@react-navigation/native-stack": "^7.3.13",
     "android": "^0.0.8",
     "react": "19.0.0",
     "react-native": "0.79.2",
-<<<<<<< HEAD
     "react-native-gesture-handler": "^2.25.0",
     "react-native-otp-entry": "^1.8.4",
     "react-native-pager-view": "^6.8.1",
-=======
-    "react-native-background-fetch": "^4.2.8",
-    "react-native-immediate-phone-call": "^2.0.0",
->>>>>>> 5fc3d0d8
     "react-native-permissions": "^5.4.0",
     "react-native-progress": "^5.0.1",
     "react-native-reanimated": "^3.17.5",
     "react-native-safe-area-context": "^5.4.0",
     "react-native-screens": "^4.10.0",
-<<<<<<< HEAD
     "react-native-sqlite-storage": "npm:@boltcode/react-native-sqlite-storage",
     "react-native-svg": "^15.12.0",
     "react-native-svg-transformer": "^1.5.1",
     "react-native-vector-icons": "^10.2.0",
     "zod": "^3.25.46"
-=======
     "react-native-sound-player": "^0.14.5",
     "react-native-sqlite-storage": "npm:@boltcode/react-native-sqlite-storage",
     "react-native-tts": "^4.1.1"
->>>>>>> 5fc3d0d8
   },
   "devDependencies": {
     "@babel/core": "^7.25.2",
